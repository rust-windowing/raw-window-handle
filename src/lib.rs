//! Interoperability library for Rust Windowing applications.
//!
//! This library provides standard types for accessing a window's platform-specific raw window
//! handle. This does not provide any utilities for creating and managing windows; instead, it
//! provides a common interface that window creation libraries (e.g. Winit, SDL) can use to easily
//! talk with graphics libraries (e.g. gfx-hal).
//!
//! ## Platform handle initialization
//!
//! Each platform handle struct is purposefully non-exhaustive, so that additional fields may be
//! added without breaking backwards compatibility. Each struct provides an `empty` method that may
//! be used along with the struct update syntax to construct it. See each specific struct for
//! examples.
//!
#![cfg_attr(feature = "nightly-docs", feature(doc_cfg))]
#![no_std]

#[cfg_attr(feature = "nightly-docs", doc(cfg(target_os = "android")))]
#[cfg_attr(not(feature = "nightly-docs"), cfg(target_os = "android"))]
pub mod android;
#[cfg_attr(feature = "nightly-docs", doc(cfg(target_os = "ios")))]
#[cfg_attr(not(feature = "nightly-docs"), cfg(target_os = "ios"))]
pub mod ios;
#[cfg_attr(feature = "nightly-docs", doc(cfg(target_os = "macos")))]
#[cfg_attr(not(feature = "nightly-docs"), cfg(target_os = "macos"))]
pub mod macos;
#[cfg_attr(
    feature = "nightly-docs",
    doc(cfg(any(
        target_os = "linux",
        target_os = "dragonfly",
        target_os = "freebsd",
        target_os = "netbsd",
        target_os = "openbsd"
    )))
)]
#[cfg_attr(
    not(feature = "nightly-docs"),
    cfg(any(
        target_os = "linux",
        target_os = "dragonfly",
        target_os = "freebsd",
        target_os = "netbsd",
        target_os = "openbsd"
    ))
)]
pub mod unix;
#[cfg_attr(feature = "nightly-docs", doc(cfg(target_os = "windows")))]
#[cfg_attr(not(feature = "nightly-docs"), cfg(target_os = "windows"))]
pub mod windows;
<<<<<<< HEAD
// pub mod android;
#[cfg_attr(feature = "nightly-docs", doc(cfg(target_os = "ios")))]
#[cfg_attr(not(feature = "nightly-docs"), cfg(target_os = "ios"))]
pub mod ios;
#[cfg_attr(feature = "nightly-docs", doc(cfg(target_arch = "wasm32")))]
#[cfg_attr(not(feature = "nightly-docs"), cfg(target_arch = "wasm32"))]
pub mod web;
=======
// pub mod wasm;
>>>>>>> caa4e551

mod platform {
    #[cfg(target_os = "android")]
    pub use crate::android::*;
    #[cfg(target_os = "macos")]
    pub use crate::macos::*;
    #[cfg(any(
        target_os = "linux",
        target_os = "dragonfly",
        target_os = "freebsd",
        target_os = "netbsd",
        target_os = "openbsd"
    ))]
    pub use crate::unix::*;
    #[cfg(target_os = "windows")]
    pub use crate::windows::*;
    // mod platform;
    #[cfg(target_os = "ios")]
    pub use crate::ios::*;
    #[cfg(target_arch = "wasm32")]
    pub use crate::web::*;
}

/// Window that wraps around a raw window handle.
///
/// It is entirely valid behavior for fields within each platform-specific `RawWindowHandle` variant
/// to be `null` or `0`, and appropriate checking should be done before the handle is used. However,
/// users can safely assume that non-`null`/`0` fields are valid handles, and it is up to the
/// implementor of this trait to ensure that condition is upheld.
///
/// The exact handle returned by `raw_window_handle` must not change during the lifetime of this
/// trait's implementor.
pub unsafe trait HasRawWindowHandle {
    fn raw_window_handle(&self) -> RawWindowHandle;
}

#[derive(Debug, Clone, Copy, PartialEq, Eq)]
pub enum RawWindowHandle {
    #[cfg_attr(feature = "nightly-docs", doc(cfg(target_os = "ios")))]
    #[cfg_attr(not(feature = "nightly-docs"), cfg(target_os = "ios"))]
    IOS(ios::IOSHandle),

    #[cfg_attr(feature = "nightly-docs", doc(cfg(target_os = "macos")))]
    #[cfg_attr(not(feature = "nightly-docs"), cfg(target_os = "macos"))]
    MacOS(macos::MacOSHandle),

    #[cfg_attr(
        feature = "nightly-docs",
        doc(cfg(any(
            target_os = "linux",
            target_os = "dragonfly",
            target_os = "freebsd",
            target_os = "netbsd",
            target_os = "openbsd"
        )))
    )]
    #[cfg_attr(
        not(feature = "nightly-docs"),
        cfg(any(
            target_os = "linux",
            target_os = "dragonfly",
            target_os = "freebsd",
            target_os = "netbsd",
            target_os = "openbsd"
        ))
    )]
    X11(unix::X11Handle),

    #[cfg_attr(
        feature = "nightly-docs",
        doc(cfg(any(
            target_os = "linux",
            target_os = "dragonfly",
            target_os = "freebsd",
            target_os = "netbsd",
            target_os = "openbsd"
        )))
    )]
    #[cfg_attr(
        not(feature = "nightly-docs"),
        cfg(any(
            target_os = "linux",
            target_os = "dragonfly",
            target_os = "freebsd",
            target_os = "netbsd",
            target_os = "openbsd"
        ))
    )]
    Wayland(unix::WaylandHandle),

    #[cfg_attr(feature = "nightly-docs", doc(cfg(target_os = "windows")))]
    #[cfg_attr(not(feature = "nightly-docs"), cfg(target_os = "windows"))]
    Windows(windows::WindowsHandle),

<<<<<<< HEAD
    #[cfg_attr(feature = "nightly-docs", doc(cfg(target_arch = "wasm32")))]
    #[cfg_attr(not(feature = "nightly-docs"), cfg(target_arch = "wasm32"))]
    Web(web::WebHandle),
=======
    #[cfg_attr(feature = "nightly-docs", doc(cfg(target_os = "android")))]
    #[cfg_attr(not(feature = "nightly-docs"), cfg(target_os = "android"))]
    Android(android::AndroidHandle),
>>>>>>> caa4e551

    #[doc(hidden)]
    #[deprecated = "This field is used to ensure that this struct is non-exhaustive, so that it may be extended in the future. Do not refer to this field."]
    __NonExhaustiveDoNotUse(seal::Seal),
}

mod seal {
    #[derive(Debug, Clone, Copy, PartialEq, Eq)]
    pub struct Seal;
}<|MERGE_RESOLUTION|>--- conflicted
+++ resolved
@@ -48,17 +48,9 @@
 #[cfg_attr(feature = "nightly-docs", doc(cfg(target_os = "windows")))]
 #[cfg_attr(not(feature = "nightly-docs"), cfg(target_os = "windows"))]
 pub mod windows;
-<<<<<<< HEAD
-// pub mod android;
-#[cfg_attr(feature = "nightly-docs", doc(cfg(target_os = "ios")))]
-#[cfg_attr(not(feature = "nightly-docs"), cfg(target_os = "ios"))]
-pub mod ios;
 #[cfg_attr(feature = "nightly-docs", doc(cfg(target_arch = "wasm32")))]
 #[cfg_attr(not(feature = "nightly-docs"), cfg(target_arch = "wasm32"))]
 pub mod web;
-=======
-// pub mod wasm;
->>>>>>> caa4e551
 
 mod platform {
     #[cfg(target_os = "android")]
@@ -153,15 +145,13 @@
     #[cfg_attr(not(feature = "nightly-docs"), cfg(target_os = "windows"))]
     Windows(windows::WindowsHandle),
 
-<<<<<<< HEAD
     #[cfg_attr(feature = "nightly-docs", doc(cfg(target_arch = "wasm32")))]
     #[cfg_attr(not(feature = "nightly-docs"), cfg(target_arch = "wasm32"))]
     Web(web::WebHandle),
-=======
+
     #[cfg_attr(feature = "nightly-docs", doc(cfg(target_os = "android")))]
     #[cfg_attr(not(feature = "nightly-docs"), cfg(target_os = "android"))]
     Android(android::AndroidHandle),
->>>>>>> caa4e551
 
     #[doc(hidden)]
     #[deprecated = "This field is used to ensure that this struct is non-exhaustive, so that it may be extended in the future. Do not refer to this field."]
