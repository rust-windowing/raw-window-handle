#![no_std]

//! Interoperability library for Rust Windowing applications.
//!
//! This library provides standard types for accessing a window's platform-specific raw window
//! handle. This does not provide any utilities for creating and managing windows; instead, it
//! provides a common interface that window creation libraries (e.g. Winit, SDL) can use to easily
//! talk with graphics libraries (e.g. gfx-hal).
//!
//! ## Platform handle initialization
//!
//! Each platform handle struct is purposefully non-exhaustive, so that additional fields may be
//! added without breaking backwards compatibility. Each struct provides an `empty` method that may
//! be used along with the struct update syntax to construct it. See each specific struct for
//! examples.

pub mod android;
pub mod ios;
pub mod macos;
pub mod redox;
pub mod unix;
pub mod web;
pub mod windows;

/// Window that wraps around a raw window handle.
///
/// # Safety guarantees
///
/// Users can safely assume that non-`null`/`0` fields are valid handles, and it is up to the
/// implementer of this trait to ensure that condition is upheld.
///
/// Despite that qualification, implementers should still make a best-effort attempt to fill in all
/// available fields. If an implementation doesn't, and a downstream user needs the field, it should
/// try to derive the field from other fields the implementer *does* provide via whatever methods the
/// platform provides.
///
/// The exact handles returned by `raw_window_handle` must remain consistent between multiple calls
/// to `raw_window_handle` as long as not indicated otherwise by platform specific events.
pub unsafe trait HasRawWindowHandle {
    fn raw_window_handle(&self) -> RawWindowHandle;
}

/// An enum to simply combine the different possible raw window handle variants.
#[non_exhaustive]
#[derive(Debug, Clone, Copy, PartialEq, Eq, Hash)]
pub enum RawWindowHandle {
    IOS(ios::IOSHandle),

    MacOS(macos::MacOSHandle),

    Redox(redox::RedoxHandle),

    Xlib(unix::XlibHandle),

    Xcb(unix::XcbHandle),

    Wayland(unix::WaylandHandle),

    Windows(windows::WindowsHandle),

<<<<<<< HEAD
=======
    #[cfg_attr(feature = "nightly-docs", doc(cfg(target_os = "windows")))]
    #[cfg_attr(not(feature = "nightly-docs"), cfg(target_os = "windows"))]
    WinRT(windows::WinRTHandle),

    #[cfg_attr(feature = "nightly-docs", doc(cfg(target_arch = "wasm32")))]
    #[cfg_attr(not(feature = "nightly-docs"), cfg(target_arch = "wasm32"))]
>>>>>>> 1e3255a9
    Web(web::WebHandle),

    Android(android::AndroidHandle),
}

/// This wraps a [`RawWindowHandle`] to give it a [`HasRawWindowHandle`] impl.
///
/// The `HasRawWindowHandle` trait must be an `unsafe` trait because *other*
/// unsafe code is going to rely on it to provide accurate window handle info.
/// Since `RawWindowHandle` is an enum and enum fields are public, anyone could
/// make any random `RawWindowHandle` value in safe code.
///
/// The solution is that you assert that you're trusting a particular handle
/// value by (unsafely) placing it within this wrapper struct.
pub struct TrustedWindowHandle {
    raw: RawWindowHandle,
}
impl TrustedWindowHandle {
    /// Assert that the [`RawWindowHandle`] value can be trusted.
    ///
    /// ## Safety
    /// If the value violates any of the safety outlines given in the
    /// [`HasRawWindowHandle`] trait this can lead to UB.
    pub const unsafe fn new(raw: RawWindowHandle) -> Self {
        Self { raw }
    }

    /// Read from a [`HasRawWindowHandle`] into being a trusted value.
    pub fn from_has_raw_window_handle<H: HasRawWindowHandle>(fr: &H) -> Self {
        // Safety: Because `HasRawWindowHandle` is an unsafe trait, we can trust
        // that it gives a correct handle. If not, the fault lies with the trait
        // implementation, not this function.
        Self {
            raw: fr.raw_window_handle(),
        }
    }
}
unsafe impl HasRawWindowHandle for TrustedWindowHandle {
    fn raw_window_handle(&self) -> RawWindowHandle {
        self.raw
    }
}<|MERGE_RESOLUTION|>--- conflicted
+++ resolved
@@ -57,16 +57,9 @@
     Wayland(unix::WaylandHandle),
 
     Windows(windows::WindowsHandle),
-
-<<<<<<< HEAD
-=======
-    #[cfg_attr(feature = "nightly-docs", doc(cfg(target_os = "windows")))]
-    #[cfg_attr(not(feature = "nightly-docs"), cfg(target_os = "windows"))]
+  
     WinRT(windows::WinRTHandle),
-
-    #[cfg_attr(feature = "nightly-docs", doc(cfg(target_arch = "wasm32")))]
-    #[cfg_attr(not(feature = "nightly-docs"), cfg(target_arch = "wasm32"))]
->>>>>>> 1e3255a9
+  
     Web(web::WebHandle),
 
     Android(android::AndroidHandle),
